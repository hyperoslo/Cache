#if os(macOS)
  import AppKit
#else
  import UIKit
#endif

/**
 BasicHybridCache supports storing all kinds of objects, as long as they conform to
 Cachable protocol. It's two layered cache (with front and back storages)
 */
public class BasicHybridCache: NSObject {

  /// A name of the cache
  public let name: String

  /// Cache configuration
  let config: Config
  /// Front cache (should be less time and memory consuming)
  let frontStorage: StorageAware
  // BAck cache (used for content that outlives the application life-cycle)
  var backStorage: StorageAware

  public var path: String {
    return backStorage.path
  }

  // MARK: - Inititalization

  /**
   Creates a new instance of BasicHybridCache.

   - Parameter name: A name of the cache
   - Parameter config: Cache configuration
   */
  public init(name: String, config: Config = Config.defaultConfig) {
    self.name = name
    self.config = config

    frontStorage = StorageFactory.resolve(name, kind: config.frontKind, maxSize: UInt(config.maxObjects))
<<<<<<< HEAD
    backStorage = StorageFactory.resolve(name, kind: config.backKind, maxSize: config.maxSize, cacheDirectory: config.cacheDirectory)

=======
    backStorage = StorageFactory.resolve(name, kind: config.backKind, maxSize: config.maxSize)
>>>>>>> 26ea6f62
    super.init()

    let notificationCenter = NotificationCenter.default

    #if os(macOS)
      notificationCenter.addObserver(self, selector: #selector(clearExpiredDataInBackStorage),
                                     name: NSNotification.Name.NSApplicationWillTerminate, object: nil)
      notificationCenter.addObserver(self, selector: #selector(clearExpiredDataInBackStorage),
                                     name: NSNotification.Name.NSApplicationDidResignActive, object: nil)
    #else
      notificationCenter.addObserver(self, selector: #selector(clearExpiredDataInFrontStorage),
                                     name: .UIApplicationDidReceiveMemoryWarning, object: nil)
      notificationCenter.addObserver(self, selector: #selector(clearExpiredDataInBackStorage),
                                     name: .UIApplicationWillTerminate, object: nil)
      notificationCenter.addObserver(self, selector: #selector(HybridCache.applicationDidEnterBackground),
                                     name: .UIApplicationDidEnterBackground, object: nil)
    #endif
  }

  /**
   Removes notification center observer.
   */
  deinit {
    NotificationCenter.default.removeObserver(self)
  }

  // MARK: - Caching

  /**
   Adds passed object to the front and back cache storages.

   - Parameter object: Object that needs to be cached
   - Parameter key: Unique key to identify the object in the cache
   - Parameter expiry: Expiration date for the cached object
   - Parameter completion: Completion closure to be called when the task is done
   */
  func add<T: Cachable>(_ object: T, forKey key: String,
           expiry: Expiry? = nil, completion: (() -> Void)? = nil) {
    let expiry = expiry ?? config.expiry

    frontStorage.add(key, object: object, expiry: expiry) { [weak self] in
      guard let weakSelf = self else {
        completion?()
        return
      }

      weakSelf.backStorage.add(key, object: object, expiry: expiry) {
        completion?()
      }
    }
  }

  /**
   Tries to retrieve the object from to the front and back cache storages.

   - Parameter key: Unique key to identify the object in the cache
   - Parameter completion: Completion closure returns object or nil
   */
  func object<T: Cachable>(forKey key: String, completion: @escaping (_ object: T?) -> Void) {
    frontStorage.object(key) { [weak self] (object: T?) in
      if let object = object {
        completion(object)
        return
      }

      guard let weakSelf = self else {
        completion(object)
        return
      }

      weakSelf.backStorage.object(key) { (object: T?) in
        completion(object)
      }
    }
  }

  /**
   Removes the object from to the front and back cache storages.

   - Parameter key: Unique key to identify the object in the cache
   - Parameter completion: Completion closure to be called when the task is done
   */
  public func remove(_ key: String, completion: (() -> Void)? = nil) {
    frontStorage.remove(key) { [weak self] in
      guard let weakSelf = self else {
        completion?()
        return
      }

      weakSelf.backStorage.remove(key) {
        completion?()
      }
    }
  }

  /**
   Clears the front and back cache storages.

   - Parameter completion: Completion closure to be called when the task is done
   */
  public func clear(_ completion: (() -> Void)? = nil) {
    frontStorage.clear { [weak self] in
      guard let weakSelf = self else {
        completion?()
        return
      }

      weakSelf.backStorage.clear {
        completion?()
      }
    }
  }

  /**
   Clears all expired objects from front and back storages.

   - Parameter completion: Completion closure to be called when the task is done
   */
  public func clearExpired(_ completion: (() -> Void)? = nil) {
    frontStorage.clearExpired { [weak self] in
      guard let weakSelf = self else {
        completion?()
        return
      }

<<<<<<< HEAD
      weakSelf.backStorage.clearExpired {
=======
      weakSelf.backStorage.clearExpired() {
>>>>>>> 26ea6f62
        completion?()
      }
    }
  }

  /**
   Clears expired cache items in front cache.
   */
  func clearExpiredDataInFrontStorage() {
    frontStorage.clearExpired(nil)
  }

  /**
   Clears expired cache items in back cache.
   */
  func clearExpiredDataInBackStorage() {
    backStorage.clearExpired(nil)
  }

  #if !os(macOS)

  /**
   Clears expired cache items when the app enters background.
   */
  func applicationDidEnterBackground() {
    let application = UIApplication.shared
    var backgroundTask: UIBackgroundTaskIdentifier?

    backgroundTask = application.beginBackgroundTask (expirationHandler: { [weak self] in
      guard let weakSelf = self, let backgroundTask = backgroundTask else { return }
      var mutableBackgroundTask = backgroundTask

      weakSelf.endBackgroundTask(&mutableBackgroundTask)
    })

    backStorage.clearExpired { [weak self] in
      guard let weakSelf = self, let backgroundTask = backgroundTask else { return }
      var mutableBackgroundTask = backgroundTask

      DispatchQueue.main.async {
        weakSelf.endBackgroundTask(&mutableBackgroundTask)
      }
    }
  }

  /**
   Ends given background task.
   - Parameter task: A UIBackgroundTaskIdentifier
   */
  func endBackgroundTask(_ task: inout UIBackgroundTaskIdentifier) {
    UIApplication.shared.endBackgroundTask(task)
    task = UIBackgroundTaskInvalid
  }

  #endif
}<|MERGE_RESOLUTION|>--- conflicted
+++ resolved
@@ -37,12 +37,7 @@
     self.config = config
 
     frontStorage = StorageFactory.resolve(name, kind: config.frontKind, maxSize: UInt(config.maxObjects))
-<<<<<<< HEAD
-    backStorage = StorageFactory.resolve(name, kind: config.backKind, maxSize: config.maxSize, cacheDirectory: config.cacheDirectory)
-
-=======
     backStorage = StorageFactory.resolve(name, kind: config.backKind, maxSize: config.maxSize)
->>>>>>> 26ea6f62
     super.init()
 
     let notificationCenter = NotificationCenter.default
@@ -168,11 +163,7 @@
         return
       }
 
-<<<<<<< HEAD
       weakSelf.backStorage.clearExpired {
-=======
-      weakSelf.backStorage.clearExpired() {
->>>>>>> 26ea6f62
         completion?()
       }
     }
