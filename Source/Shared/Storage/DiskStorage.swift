--- conflicted
+++ resolved
@@ -16,11 +16,6 @@
   var onRemove: ((String) -> Void)?
 
   private let transformer: Transformer<T>
-<<<<<<< HEAD
-
-  // MARK: - Initialization
-=======
->>>>>>> 6adcf976
 
   // MARK: - Initialization
   public convenience init(config: DiskConfig, fileManager: FileManager = FileManager.default, transformer: Transformer<T>) throws {
